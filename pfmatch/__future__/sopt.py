--- conflicted
+++ resolved
@@ -81,28 +81,11 @@
         else:
             target = batch['flashes']
         
-<<<<<<< HEAD
-        #q = qpts[:,-1]
+
         tstart=time()
         vis_q = self._model.visibility(qpts[:,:3]) * qpts[:,-1].unsqueeze(-1)    
-        print('\nforward',time()-tstart)
-        tstart=time()
         pred = torch.stack([arr.sum(axis=0) for arr in torch.split(vis_q, sizes)])
-        print('split',time()-tstart)
-        #del vis_q
-        
-        # target pe from flashes
-        weights = torch.zeros_like(target)
-        weights[target>0] = 1.
-        loss = self.criterion(pred, target, weights)
-=======
-        vis_q = self._model.visibility(qpts[:,:3]) * qpts[:,-1].unsqueeze(-1)    
-        pred = torch.stack([
-            arr.sum(axis=0) for arr in torch.split(vis_q, sizes)
-        ])
-
         loss = self.criterion(pred, target)
->>>>>>> 76e2693e
         
         return pred, loss
     
